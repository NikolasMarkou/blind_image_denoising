--- conflicted
+++ resolved
@@ -329,13 +329,8 @@
                         continue
                     else:
                         gpu_batches = 0
-<<<<<<< HEAD
-                        model_loss = model_loss_fn(model=hydra)
-                        total_loss = \
-=======
                         model_loss = model_loss_fn(model=ckpt.model)
                         total_loss += \
->>>>>>> 579d2a0b
                             total_loss / gpu_batches_per_step + \
                             model_loss[TOTAL_LOSS_STR]
                         # apply weights
