import copy
import tensorflow as tf
import tensorflow_addons as tfa
from collections import namedtuple
from typing import Dict, Callable, Iterator, Tuple

# ---------------------------------------------------------------------
# local imports
# ---------------------------------------------------------------------

from .file_operations import *
from .custom_logger import logger
from .utilities import random_crops, downsample, subsample

# ---------------------------------------------------------------------

PREPARE_DATA_FN_STR = "prepare_data"
DATASET_TESTING_FN_STR = "dataset_testing"
DATASET_TRAINING_FN_STR = "dataset_training"
DATASET_VALIDATION_FN_STR = "dataset_validation"
NOISE_AUGMENTATION_FN_STR = "noise_augmentation"
GEOMETRIC_AUGMENTATION_FN_STR = "geometric_augmentation"


# ---------------------------------------------------------------------


DatasetResults = namedtuple(
    "DatasetResults",
    {
        "config",
        "batch_size",
        "input_shape",
        "training",
        "testing"
    })

# ---------------------------------------------------------------------


def dataset_builder(
        config: Dict) -> tf.data.Dataset:
    # ---
    logger.info("creating dataset_builder with configuration [{0}]".format(config))

    # --- argument parsing
    batch_size = config["batch_size"]
    # crop image from dataset
    input_shape = config["input_shape"]
    color_mode = config.get("color_mode", "rgb").strip().lower()
    if color_mode == "rgb":
        num_channels = 3
    elif color_mode == "rgba":
        num_channels = 4
    elif color_mode == "grayscale":
        num_channels = 1
    else:
        raise ValueError(
            '`color_mode` must be one of {"rgb", "rgba", "grayscale"}. '
            f"Received: color_mode={color_mode}"
        )
    # ---
    inputs = config["inputs"]
    # directory to load data from
    directory = []
    # resolution of the files loaded (reshape)
    dataset_shape = []
    if isinstance(inputs, list):
        for i in inputs:
            directory.append(i.get("directory", None))
            dataset_shape.append(i.get("dataset_shape", [256, 256]))
    elif isinstance(inputs, dict):
        directory.append(config.get("directory", None))
        dataset_shape.append(config.get("dataset_shape", [256, 256]))
    else:
        raise ValueError("dont know how to handle anything else than list and dict")

    # --- clip values to min max
    value_range = config.get("value_range", [0, 255])
    min_value = tf.constant(value_range[0], dtype=tf.float32)
    max_value = tf.constant(value_range[1], dtype=tf.float32)
    clip_value = config.get("clip_value", True)

    # --- if true round values
    round_values = config.get("round_values", True)

    # --- dataset augmentation
    use_random_blur = config.get("random_blur", False)
    # in radians
    random_rotate = config.get("random_rotate", 0.0)
    use_rotate = random_rotate > 0.0
    # if true randomly invert upside down image
    use_up_down = config.get("random_up_down", False)
    # if true randomly invert left right image
    use_left_right = config.get("random_left_right", False)
    additional_noise = config.get("additional_noise", [])
    use_additive_noise = len(additional_noise) > 0
    multiplicative_noise = config.get("multiplicative_noise", [])
    use_multiplicative_noise = len(multiplicative_noise) > 0
    # quantization value, -1 disabled, otherwise 2, 4, 8
    quantization = config.get("quantization", -1)
    use_quantization = quantization > 1
    # jpeg noise
    use_jpeg_noise = config.get("jpeg_noise", False)

    # --- build noise options
    if len(additional_noise) <= 0:
        additional_noise = [1.0]

    if len(multiplicative_noise) <= 0:
        multiplicative_noise = [1.0]

    if quantization <= 1:
        quantization = 1

    additional_noise = tf.constant(additional_noise, dtype=tf.float32)
    multiplicative_noise = tf.constant(multiplicative_noise, dtype=tf.float32)

    # --- set random seed to get the same result
    tf.random.set_seed(0)

    def geometric_augmentation_fn(
            input_batch: tf.Tensor) -> tf.Tensor:
        """
        perform all the geometric augmentations
        """

        # --- get shape and options
        input_shape_inference = tf.shape(input_batch)
        random_option_flip_left_right = tf.greater(tf.random.uniform((), seed=0), tf.constant(0.5))
        random_option_flip_up_down = tf.greater(tf.random.uniform((), seed=0), tf.constant(0.5))
        random_option_rotate = tf.greater(tf.random.uniform((), seed=0), tf.constant(0.5))

        # --- flip left right
        if use_left_right:
            input_batch = \
                tf.cond(
                    pred=random_option_flip_left_right,
                    true_fn=lambda: tf.image.flip_left_right(input_batch),
                    false_fn=lambda: input_batch)

        # --- flip up down
        if use_up_down:
            input_batch = \
                tf.cond(
                    pred=random_option_flip_up_down,
                    true_fn=lambda: tf.image.flip_up_down(input_batch),
                    false_fn=lambda: input_batch)

        # --- randomly rotate input
        if use_rotate:
            input_batch = \
                tf.cond(
                    pred=random_option_rotate,
                    true_fn=lambda:
                    tfa.image.rotate(
                        angles=tf.random.uniform(
                            dtype=tf.float32,
                            seed=0,
                            minval=-random_rotate,
                            maxval=random_rotate,
                            shape=(input_shape_inference[0],)),
                        images=input_batch,
                        fill_mode="reflect",
                        interpolation="bilinear"),
                    false_fn=lambda: input_batch)

        return input_batch

    # --- define noise augmentation function
    def random_choice(
            x: tf.Tensor,
            size=tf.constant(1, dtype=tf.int64),
            axis=tf.constant(0, dtype=tf.int64)) -> tf.Tensor:
        """
        Randomly select size options from x
        """
        dim_x = tf.cast(tf.shape(x)[axis], tf.int64)
        if dim_x == tf.constant(0, tf.int64):
            return tf.constant(-1, dtype=x.dtype)
        indices = tf.range(0, dim_x, dtype=tf.int64)
        sample_index = tf.random.shuffle(indices, seed=0)[:size]
        return tf.gather(x, sample_index, axis=axis)[0]

    def noise_augmentation_fn(
            input_batch: tf.Tensor) -> tf.Tensor:
        """
        perform all the noise augmentations
        """
        # --- copy input batch
        noisy_batch = input_batch
        input_shape_inference = tf.shape(noisy_batch)

        # --- random select noise type and options
        additive_noise_std = random_choice(additional_noise, size=1)
        multiplicative_noise_std = random_choice(multiplicative_noise, size=1)
<<<<<<< HEAD
        random_option_additive_noise = tf.greater(tf.random.uniform((), seed=0), tf.constant(0.5))
        random_option_blur_noise = tf.greater(tf.random.uniform((), seed=0), tf.constant(0.5))
        random_option_jpeg_noise = tf.greater(tf.random.uniform((), seed=0), tf.constant(0.5))
=======
>>>>>>> 2fc0ed7c

        random_option_blur = tf.greater(tf.random.uniform((), seed=0), tf.constant(0.5))
        random_option_quantize = tf.greater(tf.random.uniform((), seed=0), tf.constant(0.5))
        random_option_jpeg_noise = tf.greater(tf.random.uniform((), seed=0), tf.constant(0.5))
        random_option_additive_noise = tf.greater(tf.random.uniform((), seed=0), tf.constant(0.5))
        random_option_multiplicative_noise = tf.greater(tf.random.uniform((), seed=0), tf.constant(0.5))
        random_option_channel_independent_noise = tf.greater(tf.random.uniform((), seed=0), tf.constant(0.5))

<<<<<<< HEAD
        # --- add jpeg noise
        noisy_batch = \
            tf.cond(
                pred=tf.math.logical_and(
                    use_jpeg_noise,
                    random_option_jpeg_noise),
                true_fn=lambda:
                    tf.expand_dims(
                        tf.image.adjust_jpeg_quality(
                            image=tf.squeeze(tf.cast(noisy_batch, dtype=tf.float32) / 255, axis=0),
                            jpeg_quality=50
                        ), axis=0) * 255,
                false_fn=lambda: noisy_batch
            )

        # --- quantize noise
        noisy_batch = \
            tf.cond(
                pred=use_quantize_noise,
                true_fn=lambda:
                    tf.quantization.quantize_and_dequantize_v2(
                        tf.cast(noisy_batch, dtype=tf.float32),
                        input_min=min_value,
                        input_max=max_value,
                        num_bits=quantization),
                false_fn=lambda: noisy_batch
            )

        # --- additive noise
        if use_additive_noise:
            additive_noise_batch = \
                tf.cond(
                    pred=random_option_additive_noise,
=======
        # --- jpeg noise
        if use_jpeg_noise:
            noisy_batch = \
                tf.cond(
                    pred=random_option_jpeg_noise,
>>>>>>> 2fc0ed7c
                    true_fn=lambda:
                    tf.expand_dims(
                        tf.image.adjust_jpeg_quality(
                            image=tf.squeeze(tf.cast(noisy_batch, dtype=tf.float32) / 255, axis=0),
                            jpeg_quality=25
                        ), axis=0) * 255,
                    false_fn=lambda: noisy_batch
                )

        # --- quantization noise
        if use_quantization:
            noisy_batch = \
                tf.cond(
<<<<<<< HEAD
                    pred=tf.math.logical_and(
                        random_blur,
                        random_option_blur_noise),
=======
                    pred=random_option_quantize,
>>>>>>> 2fc0ed7c
                    true_fn=lambda:
                    tf.quantization.quantize_and_dequantize_v2(
                        tf.cast(noisy_batch, dtype=tf.float32),
                        input_min=min_value,
                        input_max=max_value,
                        num_bits=quantization),
                    false_fn=lambda: noisy_batch
                )

        # --- additive noise
        if use_additive_noise:
            noisy_batch = \
                tf.cond(
                    pred=random_option_additive_noise,
                    true_fn=lambda:
                    tf.add(
                        x=noisy_batch,
                        y=tf.cond(
                            pred=random_option_channel_independent_noise,
                            true_fn=lambda:
                            # channel independent noise
                            tf.random.truncated_normal(
                                mean=0.0,
                                seed=0,
                                dtype=tf.float32,
                                stddev=additive_noise_std,
                                shape=input_shape_inference),
                            false_fn=lambda:
                            # channel dependent noise
                            tf.random.truncated_normal(
                                mean=0.0,
                                seed=0,
                                dtype=tf.float32,
                                stddev=additive_noise_std,
                                shape=(input_shape_inference[0],
                                       input_shape_inference[1],
                                       input_shape_inference[2],
                                       1))
                        )),
                    false_fn=lambda: noisy_batch
                )

        # --- multiplicative noise
        if use_multiplicative_noise:
            noisy_batch = \
                tf.cond(
<<<<<<< HEAD
                    pred=random_option_additive_noise,
=======
                    pred=random_option_multiplicative_noise,
>>>>>>> 2fc0ed7c
                    true_fn=lambda:
                    tf.multiply(
                        x=noisy_batch,
                        y=tf.cond(
                            pred=random_option_channel_independent_noise,
                            true_fn=lambda:
                            # channel independent noise
                            tf.random.truncated_normal(
                                mean=1.0,
                                seed=0,
                                stddev=multiplicative_noise_std,
                                shape=input_shape_inference,
                                dtype=tf.float32),
                            false_fn=lambda:
                            # channel dependent noise
                            tf.random.truncated_normal(
                                mean=1.0,
                                seed=0,
                                stddev=multiplicative_noise_std,
                                shape=(input_shape_inference[0],
                                       input_shape_inference[1],
                                       input_shape_inference[2],
                                       1),
                                dtype=tf.float32)
                        )),
                    false_fn=lambda: noisy_batch
                )

        # --- blur to embed noise
        if use_random_blur:
            noisy_batch = \
                tf.cond(
<<<<<<< HEAD
                    pred=tf.math.logical_and(
                        random_blur,
                        random_option_blur_noise),
=======
                    pred=random_option_blur,
>>>>>>> 2fc0ed7c
                    true_fn=lambda:
                    tfa.image.gaussian_filter2d(
                        image=noisy_batch,
                        sigma=0.5,
                        filter_shape=(5, 5)),
                    false_fn=lambda: noisy_batch
                )

        # --- round values to nearest integer
        if round_values:
            noisy_batch = tf.round(noisy_batch)

        # --- clip values within boundaries
        if clip_value:
            noisy_batch = \
                tf.clip_by_value(
                    noisy_batch,
                    clip_value_min=min_value,
                    clip_value_max=max_value)

        return noisy_batch

    def prepare_data_fn(input_batch: tf.Tensor) -> \
            Tuple[tf.Tensor, tf.Tensor]:
        input_batch = geometric_augmentation_fn(input_batch)
        input_batch = tf.round(input_batch)
        input_batch = tf.cast(input_batch, dtype=tf.float32)
        noisy_batch = noise_augmentation_fn(input_batch)
        return input_batch, noisy_batch

    # --- define generator function from directory
    if directory:
        dataset_generator = \
            image_filenames_generator(
                directory=directory)
        dataset_size = sum(1 for _ in copy.deepcopy(dataset_generator)())
        dataset_training = \
            tf.data.Dataset.from_generator(
                generator=dataset_generator,
                output_signature=(
                    tf.TensorSpec(shape=(), dtype=tf.string)
                ))
        logger.info(f"dataset_size: [{dataset_size}]")
    else:
        raise ValueError("don't know how to handle non directory datasets")

    # --- save the augmentation functions
    def load_image_fn(path: tf.Tensor) -> tf.Tensor:
        img = \
            load_image(
                path=path,
                image_size=None,
                num_channels=num_channels,
                expand_dims=True,
                normalize=False)
        crops = \
            random_crops(
                input_batch=img,
                crop_size=(input_shape[0], input_shape[1]),
                x_range=None,
                y_range=None,
                no_crops_per_image=1)
        del img

        return crops

    # --- create the dataset
    dataset_training = \
        dataset_training \
            .shuffle(
                seed=0,
                buffer_size=1024,
                reshuffle_each_iteration=True) \
            .map(
                map_func=load_image_fn,
                num_parallel_calls=tf.data.AUTOTUNE,
                deterministic=False) \
            .map(map_func=prepare_data_fn,
                 num_parallel_calls=tf.data.AUTOTUNE,
                 deterministic=False) \
            .rebatch(
                batch_size=batch_size,
                drop_remainder=True) \
            .prefetch(buffer_size=1)

    return (
        DatasetResults(
            batch_size=batch_size,
            input_shape=input_shape,
            training=dataset_training,
            testing=None,
            config=config))

# ---------------------------------------------------------------------<|MERGE_RESOLUTION|>--- conflicted
+++ resolved
@@ -194,12 +194,6 @@
         # --- random select noise type and options
         additive_noise_std = random_choice(additional_noise, size=1)
         multiplicative_noise_std = random_choice(multiplicative_noise, size=1)
-<<<<<<< HEAD
-        random_option_additive_noise = tf.greater(tf.random.uniform((), seed=0), tf.constant(0.5))
-        random_option_blur_noise = tf.greater(tf.random.uniform((), seed=0), tf.constant(0.5))
-        random_option_jpeg_noise = tf.greater(tf.random.uniform((), seed=0), tf.constant(0.5))
-=======
->>>>>>> 2fc0ed7c
 
         random_option_blur = tf.greater(tf.random.uniform((), seed=0), tf.constant(0.5))
         random_option_quantize = tf.greater(tf.random.uniform((), seed=0), tf.constant(0.5))
@@ -208,47 +202,11 @@
         random_option_multiplicative_noise = tf.greater(tf.random.uniform((), seed=0), tf.constant(0.5))
         random_option_channel_independent_noise = tf.greater(tf.random.uniform((), seed=0), tf.constant(0.5))
 
-<<<<<<< HEAD
-        # --- add jpeg noise
-        noisy_batch = \
-            tf.cond(
-                pred=tf.math.logical_and(
-                    use_jpeg_noise,
-                    random_option_jpeg_noise),
-                true_fn=lambda:
-                    tf.expand_dims(
-                        tf.image.adjust_jpeg_quality(
-                            image=tf.squeeze(tf.cast(noisy_batch, dtype=tf.float32) / 255, axis=0),
-                            jpeg_quality=50
-                        ), axis=0) * 255,
-                false_fn=lambda: noisy_batch
-            )
-
-        # --- quantize noise
-        noisy_batch = \
-            tf.cond(
-                pred=use_quantize_noise,
-                true_fn=lambda:
-                    tf.quantization.quantize_and_dequantize_v2(
-                        tf.cast(noisy_batch, dtype=tf.float32),
-                        input_min=min_value,
-                        input_max=max_value,
-                        num_bits=quantization),
-                false_fn=lambda: noisy_batch
-            )
-
-        # --- additive noise
-        if use_additive_noise:
-            additive_noise_batch = \
-                tf.cond(
-                    pred=random_option_additive_noise,
-=======
         # --- jpeg noise
         if use_jpeg_noise:
             noisy_batch = \
                 tf.cond(
                     pred=random_option_jpeg_noise,
->>>>>>> 2fc0ed7c
                     true_fn=lambda:
                     tf.expand_dims(
                         tf.image.adjust_jpeg_quality(
@@ -262,13 +220,7 @@
         if use_quantization:
             noisy_batch = \
                 tf.cond(
-<<<<<<< HEAD
-                    pred=tf.math.logical_and(
-                        random_blur,
-                        random_option_blur_noise),
-=======
                     pred=random_option_quantize,
->>>>>>> 2fc0ed7c
                     true_fn=lambda:
                     tf.quantization.quantize_and_dequantize_v2(
                         tf.cast(noisy_batch, dtype=tf.float32),
@@ -315,11 +267,7 @@
         if use_multiplicative_noise:
             noisy_batch = \
                 tf.cond(
-<<<<<<< HEAD
-                    pred=random_option_additive_noise,
-=======
                     pred=random_option_multiplicative_noise,
->>>>>>> 2fc0ed7c
                     true_fn=lambda:
                     tf.multiply(
                         x=noisy_batch,
@@ -352,13 +300,7 @@
         if use_random_blur:
             noisy_batch = \
                 tf.cond(
-<<<<<<< HEAD
-                    pred=tf.math.logical_and(
-                        random_blur,
-                        random_option_blur_noise),
-=======
                     pred=random_option_blur,
->>>>>>> 2fc0ed7c
                     true_fn=lambda:
                     tfa.image.gaussian_filter2d(
                         image=noisy_batch,
